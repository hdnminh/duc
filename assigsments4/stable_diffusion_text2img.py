--- conflicted
+++ resolved
@@ -12,10 +12,6 @@
 import os
 import logging
 from datetime import datetime
-<<<<<<< HEAD
-import re
-=======
->>>>>>> bfc478e5
 
 # Thiết lập logging
 logging.basicConfig(
@@ -59,11 +55,7 @@
         logger.warning("Cảnh báo: Đang sử dụng CPU, quá trình sinh ảnh sẽ rất chậm!")
     
     # Tải pipeline
-<<<<<<< HEAD
-    logger.info("Tải StableDiffusionPipeline từ runwayml/stable-diffusion-v1-5...")
-=======
     logger.info("Tải StableDiffusionPipeline từ CompVis/stable-diffusion-v1-4...")
->>>>>>> bfc478e5
     pipe = StableDiffusionPipeline.from_pretrained(
         "runwayml/stable-diffusion-v1-5", 
         torch_dtype=torch_dtype
@@ -121,40 +113,18 @@
     
     return images
 
-<<<<<<< HEAD
-def save_image(image, filename="output.png", output_dir="outputs", guidance=7.5, steps=50, prompt=""):
-    """Lưu ảnh vào thư mục với tên file bao gồm thông tin prompt, guidance và steps"""
-=======
 def save_image(image, filename="output.png", output_dir="outputs", guidance=7.5, steps=50):
     """Lưu ảnh vào thư mục với tên file bao gồm thông tin guidance và steps"""
->>>>>>> bfc478e5
     # Tạo thư mục nếu chưa tồn tại
     if not os.path.exists(output_dir):
         os.makedirs(output_dir)
         logger.info(f"Đã tạo thư mục đầu ra: {output_dir}")
     
-<<<<<<< HEAD
-    # Xử lý prompt để làm tên file
-    # Loại bỏ các ký tự không hợp lệ và giới hạn độ dài
-    safe_prompt = re.sub(r'[^\w\s-]', '', prompt)  # Loại bỏ ký tự đặc biệt
-    safe_prompt = re.sub(r'\s+', '_', safe_prompt.strip())  # Thay khoảng trắng bằng gạch dưới
-    safe_prompt = safe_prompt[:30]  # Giới hạn độ dài
-    
     # Tách tên file và phần mở rộng
     name, ext = os.path.splitext(filename)
     
-    # Tạo tên file mới bao gồm prompt, guidance và steps
-    if safe_prompt:
-        new_filename = f"{name}_{safe_prompt}_g{guidance}_s{steps}{ext}"
-    else:
-        new_filename = f"{name}_g{guidance}_s{steps}{ext}"
-=======
-    # Tách tên file và phần mở rộng
-    name, ext = os.path.splitext(filename)
-    
     # Tạo tên file mới bao gồm guidance và steps
     new_filename = f"{name}_g{guidance}_s{steps}{ext}"
->>>>>>> bfc478e5
     
     # Đường dẫn đầy đủ
     filepath = os.path.join(output_dir, new_filename)
@@ -211,12 +181,7 @@
             "result.png", 
             args.output, 
             guidance=args.guidance, 
-<<<<<<< HEAD
-            steps=args.steps,
-            prompt=args.prompt
-=======
             steps=args.steps
->>>>>>> bfc478e5
         )
     else:
         # Tạo nhiều ảnh
@@ -239,12 +204,7 @@
                 f"result_{i+1}.png", 
                 args.output, 
                 guidance=args.guidance, 
-<<<<<<< HEAD
-                steps=args.steps,
-                prompt=args.prompt
-=======
                 steps=args.steps
->>>>>>> bfc478e5
             )
         
         # Nếu có từ 2-4 ảnh, tạo lưới ảnh
@@ -258,12 +218,7 @@
                 "result_grid.png", 
                 args.output, 
                 guidance=args.guidance, 
-<<<<<<< HEAD
-                steps=args.steps,
-                prompt=args.prompt
-=======
                 steps=args.steps
->>>>>>> bfc478e5
             )
 
 if __name__ == "__main__":
